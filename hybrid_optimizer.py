from ast import FunctionType
import sys
from types import MethodType
import warnings
import numpy as np
from enum import Enum
<<<<<<< HEAD
import multiprocessing
=======
from typing import Tuple
>>>>>>> bc2d264b

from functools import lru_cache

from base import SkoBase


# region Utilities


def reflective(self, position, bounds, **kwargs):
    r"""Reflect the particle at the boundary

    This method reflects the particles that exceed the bounds at the
    respective boundary. This means that the amount that the component
    which is orthogonal to the exceeds the boundary is mirrored at the
    boundary. The reflection is repeated until the position of the particle
    is within the boundaries. The following algorithm describes the
    behaviour of this strategy:

    .. math::
        :nowrap:

        \begin{gather*}
            \text{while } x_{i, t, d} \not\in \left[lb_d,\,ub_d\right] \\
            \text{ do the following:}\\
            \\
            x_{i, t, d} =   \begin{cases}
                                2\cdot lb_d - x_{i, t, d} & \quad \text{if } x_{i,
                                t, d} < lb_d \\
                                2\cdot ub_d - x_{i, t, d} & \quad \text{if } x_{i,
                                t, d} > ub_d \\
                                x_{i, t, d} & \quad \text{otherwise}
                            \end{cases}
        \end{gather*}
    """
    lb, ub = bounds
    lower_than_bound, greater_than_bound = out_of_bounds(position, bounds)
    new_pos = position
    while lower_than_bound[0].size != 0 or greater_than_bound[0].size != 0:
        if lower_than_bound[0].size > 0:
            new_pos[lower_than_bound] = (
                2 * lb[lower_than_bound[0]] - new_pos[lower_than_bound]
            )
        if greater_than_bound[0].size > 0:
            new_pos[greater_than_bound] = (
                2 * ub[greater_than_bound] - new_pos[greater_than_bound]
            )
        lower_than_bound, greater_than_bound = out_of_bounds(new_pos, bounds)

    return new_pos


def periodic(self, position, bounds, **kwargs):
    r"""Sets the particles a periodic fashion

    This method resets the particles that exeed the bounds by using the
    modulo function to cut down the position. This creates a virtual,
    periodic plane which is tiled with the search space.
    The following equation describtes this strategy:

    .. math::
        :nowrap:

        \begin{gather*}
        x_{i, t, d} = \begin{cases}
                            ub_d - (lb_d - x_{i, t, d}) \mod s_d & \quad \text{if }x_{i, t, d} < lb_d \\
                            lb_d + (x_{i, t, d} - ub_d) \mod s_d & \quad \text{if }x_{i, t, d} > ub_d \\
                            x_{i, t, d} & \quad \text{otherwise}
                      \end{cases}\\
        \\
        \text{with}\\
        \\
        s_d = |ub_d - lb_d|
        \end{gather*}

    """
    lb, ub = bounds
    lower_than_bound, greater_than_bound = out_of_bounds(position, bounds)
    lower_than_bound = lower_than_bound[0]
    greater_than_bound = greater_than_bound[0]
    bound_d = np.tile(np.abs(np.array(ub) - np.array(lb)), (position.shape[0], 1))
    bound_d = bound_d[0]
    ub = np.tile(ub, (position.shape[0], 1))[0]
    lb = np.tile(lb, (position.shape[0], 1))[0]
    new_pos = position
    if lower_than_bound.size != 0:  # and lower_than_bound[1].size != 0:
        new_pos[lower_than_bound] = ub[lower_than_bound] - np.mod(
            (lb[lower_than_bound] - new_pos[lower_than_bound]),
            bound_d[lower_than_bound],
        )
    if greater_than_bound.size != 0:  # and greater_than_bound[1].size != 0:
        new_pos[greater_than_bound] = lb[greater_than_bound] + np.mod(
            (new_pos[greater_than_bound] - ub[greater_than_bound]),
            bound_d[greater_than_bound],
        )
    return new_pos


def random(self, position, bounds, **kwargs):
    """Set position to random location

    This method resets particles that exeed the bounds to a random position
    inside the boundary conditions.
    """
    lb, ub = bounds
    lower_than_bound, greater_than_bound = out_of_bounds(position, bounds)
    # Set indices that are greater than bounds
    new_pos = position
    new_pos[greater_than_bound[0]] = np.array(
        [
            np.array([u - l for u, l in zip(ub, lb)])
            * np.random.random_sample((position.shape[1],))
            + lb
        ]
    )
    new_pos[lower_than_bound[0]] = np.array(
        [
            np.array([u - l for u, l in zip(ub, lb)])
            * np.random.random_sample((position.shape[1],))
            + lb
        ]
    )
    return new_pos


def out_of_bounds(position, bounds):
    """Helper method to find indices of out-of-bound positions

    This method finds the indices of the particles that are out-of-bound.
    """
    lb, ub = bounds
    greater_than_bound = np.nonzero(position > ub)
    lower_than_bound = np.nonzero(position < lb)
    return (lower_than_bound, greater_than_bound)


class Bounds_Handler(Enum):
    PERIODIC = periodic
    REFLECTIVE = reflective
    RANDOM = random

<<<<<<< HEAD
def set_run_mode(func, mode):
    '''

    :param func:
    :param mode: string
        can be  common, vectorization , parallel, cached
    :return:
    '''
    if mode == 'multiprocessing' and sys.platform == 'win32':
        warnings.warn('multiprocessing not support in windows, turning to multithreading')
        mode = 'multithreading'
    if mode == 'parallel':
        mode = 'multithreading'
        warnings.warn('use multithreading instead of parallel')
    func.__dict__['mode'] = mode
    return

def func_transformer(func, n_processes):
    '''
    transform this kind of function:
    ```
    def demo_func(x):
        x1, x2, x3 = x
        return x1 ** 2 + x2 ** 2 + x3 ** 2
    ```
    into this kind of function:
    ```
    def demo_func(x):
        x1, x2, x3 = x[:,0], x[:,1], x[:,2]
        return x1 ** 2 + (x2 - 0.05) ** 2 + x3 ** 2
    ```
    getting vectorial performance if possible:
    ```
    def demo_func(x):
        x1, x2, x3 = x[:, 0], x[:, 1], x[:, 2]
        return x1 ** 2 + (x2 - 0.05) ** 2 + x3 ** 2
    ```
    :param func:
    :return:
    '''

    # to support the former version
    if (func.__class__ is FunctionType) and (func.__code__.co_argcount > 1):
        warnings.warn('multi-input might be deprecated in the future, use fun(p) instead')

        def func_transformed(X):
            return np.array([func(*tuple(x)) for x in X])

        return func_transformed

    # to support the former version
    if (func.__class__ is MethodType) and (func.__code__.co_argcount > 2):
        warnings.warn('multi-input might be deprecated in the future, use fun(p) instead')

        def func_transformed(X):
            return np.array([func(tuple(x)) for x in X])

        return func_transformed

    # to support the former version
    if getattr(func, 'is_vector', False):
        warnings.warn('''
        func.is_vector will be deprecated in the future, use set_run_mode(func, 'vectorization') instead
        ''')
        set_run_mode(func, 'vectorization')

    mode = getattr(func, 'mode', 'others')
    valid_mode = ('common', 'multithreading', 'multiprocessing', 'vectorization', 'cached', 'others')
    assert mode in valid_mode, 'valid mode should be in ' + str(valid_mode)
    if mode == 'vectorization':
        return func
    elif mode == 'cached':
        @lru_cache(maxsize=None)
        def func_cached(x):
            return func(x)

        def func_warped(X):
            return np.array([func_cached(tuple(x)) for x in X])

        return func_warped
    elif mode == 'multithreading':
        assert n_processes >= 0, 'n_processes should >= 0'
        from multiprocessing.dummy import Pool as ThreadPool
        if n_processes == 0:
            pool = ThreadPool()
        else:
            pool = ThreadPool(n_processes)

        def func_transformed(X):
            return np.array(pool.map(func, X))

        return func_transformed
    elif mode == 'multiprocessing':
        assert n_processes >= 0, 'n_processes should >= 0'
        from multiprocessing import Pool
        if n_processes == 0:
            pool = Pool()
        else:
            pool = Pool(n_processes)
        def func_transformed(X):
            return np.array(pool.map(func, X))

        return func_transformed

    else:  # common
        def func_transformed(X):
            return np.array([func(x) for x in X])

        return func_transformed


# endregion Utilities


class PSO_GA(SkoBase):
    def __init__(
        self,
        func,
        n_dim,
        config=None,
        F=0.5,
        size_pop=50,
        max_iter=200,
        lb=[-1000.0],
        ub=[1000.0],
        w=0.8,
        c1=0.1,
        c2=0.1,
        prob_mut=0.001,
        constraint_eq=tuple(),
        constraint_ueq=tuple(),
        n_processes=0,
        taper_GA=False,
        taper_mutation=False,
        skew_social=True,
        early_stop=None,
        initial_guesses=None,
        guess_deviation=100,
        guess_ratio=0.25,
        vectorize_func=True,
        bounds_strategy: Bounds_Handler = Bounds_Handler.PERIODIC,
        mutation_strategy="DE/rand/1",
    ):
        self.func = (
            func_transformer(func, n_processes=np.floor(multiprocessing.cpu_count()/2))
            if config.get("vectorize_func", vectorize_func)
            else func
        )  # , n_processes)
=======
def exp_decay(start: float, end: float, iter_num: int, max_iter: int, d2=7) -> float:
    """Exponential Decay function

    Args:
        start (float): starting value for the parameter under exponential decay.
        end (float): ending value for the parameter under exponential decay.
        iter_num (int): Current iteration number.
        max_iter (int): Maximum number of iterations
        d2 (int, optional): Constant which modulates the steepness of the exponential decay function. Defaults to 7.

    Returns:
        float: value of exponential decay function for the current iteration
    """
    return (start - end) * np.exp(-d2 * iter_num / max_iter) + end

# endregion Utilities

class PSO_DE(SkoBase):
    def __init__(
        self,
        func,
        n_dim: int,
        config: dict = None,
        F: Tuple[float, float] = (0.7, 0.1),
        size_pop: int = 50,
        max_iter: int = 200,
        lb: np.ndarray = [-1000.0],
        ub: np.ndarray = [1000.0],
        w: Tuple[float, float] = (0.9, 0.4),
        c1: Tuple[float, float] = (2.5, 0.5),
        c2: Tuple[float, float] = (0.5, 2.5),
        recomb_constant: Tuple[float, float] = (0.7, 0.7),
        constraint_eq: tuple = tuple(),
        constraint_ueq: tuple = tuple(),
        n_processes: int = 1,
        taper_DE: bool = False,
        early_stop: int = None,
        initial_guesses: np.ndarray = None,
        guess_deviation: np.ndarray = [100.0],
        guess_ratio: float = 0.25,
        vectorize_func: bool = True,
        bounds_strategy: Bounds_Handler = Bounds_Handler.PERIODIC,
        mutation_strategy: str = "DE/rand/1",
        verbose: bool = False,
    ):
        """Creates a hybrid Particle Swarm (PS)-Differential Evolution (DE) Optimizer object and initializes the swarm.

        Note:
            Hyperparameter values F, recomb_constant, w, c1, and c2 can be varied strategically over the course of the
            optimization so provide both a starting and ending value for these parameters. The strategy for their variation
            is set by an argument given in the self.run method.

        Args:
            func (_type_): The heuristic function which evaluates particle fitness or, in other words, calculates the Y value for each particle.
            n_dim (int): # of dimensions of the search space/the particle positions.
            config (dict, optional): Dictionary to configure some or all optimizer hyperparameters/settings. Defaults to None.. Defaults to None.
            F (Tuple[float, float], optional): (start, end) differential weight or mutation constant for the DE step. Increasing this value increases the magnitude of the vectors which move the particles. Defaults to (0.5, 0.5).. Defaults to (0.5, 0.5).
            size_pop (int, optional): # of particles in the swarm. Defaults to 50.
            max_iter (int, optional): Maximum # of iterations. Defaults to 200.
            lb (np.ndarray, optional): lower bounds of search space. Accepts arguments of length n_dim or 1. If length is 1, the bound is used for all dimensions. Defaults to [-1000.0].
            ub (np.ndarray, optional): upper bounds of search space. Accepts arguments of length n_dim or 1. If length is 1, the bound is used for all dimensions.. Defaults to [1000.0].
            w (Tuple[float, float], optional): (start, end) inertial weight of particles for the PS step. Increasing this value encourages the particles to explore the search space. Defaults to (0.9, 0.4).
            c1 (Tuple[float, float], optional): (start, end) cognitive parameter for PS step. Represents the velocity bias towards a particle's personal best position, encourages exploration. Defaults to (2.5,0.5).
            c2 (Tuple[float, float], optional): (start, end) social parameter for PS step. Represents the velocity bias towards the swarm's global best position, encourages exploitation. Defaults to (0.5, 2.5).
            recomb_constant (Tuple[float, float], optional): (start, end) recombination constant or crossover/mutation probability for the DE step. Defaults to (0.7, 0.7). Note: lower for stability (fewer)
            constraint_eq (tuple, optional): Constraint equality. Defaults to tuple().
            constraint_ueq (tuple, optional): Constraint inequality. Defaults to tuple().
            n_processes (int, optional): # of function evaluations to run in parallel. Defaults to 1.
            taper_DE (bool, optional): If True, the optimizer will decrease the frequency of DE steps in the optimization until they reach 0 at the end of optimization, running only PS steps. Defaults to False.
            early_stop (int, optional): _description_. Defaults to None. TODO
            initial_guesses (np.ndarray, optional): Starting point for the optimization of shape (n_dim, 1). Defaults to None.
            guess_deviation (np.ndarray, optional): If initial_points given, limits how far the initial position of the tethered particles will deviate from the initial points. Accepts arguments of length n_dim or 1 of float elements. If length is 1, the bound is used for all dimensions. Defaults to 100.
            guess_ratio (float, optional): The ratio of particles which should start at positions 'tethered' to the initial_points if given. Defaults to 0.25.
            vectorize_func (bool, optional): If True, the func argument method/heuristic function will be vectorized to calculate each particle's position independently/in parallel. Defaults to True.
            bounds_strategy (Bounds_Handler, optional): the bounds handler whose strategy should handle out-of-bounds particles. Defaults to Bounds_Handler.PERIODIC.
            mutation_strategy (str, optional): The mutation strategy which should be used for the DE steps. Defaults to 'DE/rand/1'.
            verbose (bool, optional): _description_. Defaults to False.
        """
        self.func = func_transformer(func) if config.get('vectorize_func', vectorize_func) else func  # , n_processes)
>>>>>>> bc2d264b
        self.func_raw = func
        self.n_processes = n_processes
        self.n_dim = n_dim

<<<<<<< HEAD
        # if config_dict:
        self.F = config.get("F", F)
=======
        self.F_0, self.F_t = config.get("differential_weight", F)
        self.F = self.F_0
>>>>>>> bc2d264b
        assert (
            config.get("size_pop", size_pop) % 2 == 0
        ), "size_pop must be an even integer for GA"
        self.size_pop = config.get("size_pop", size_pop)
        self.tether_ratio = config.get("guess_ratio", guess_ratio)
        self.max_iter = config.get("max_iter", max_iter)
<<<<<<< HEAD
        self.prob_mut = config.get("prob_mut", prob_mut)
        self.early_stop = config.get("early_stop", early_stop)
        self.taper_GA = config.get("taper_GA", taper_GA)
        self.taper_mutation = config.get("taper_mutation", taper_mutation)
        self.skew_social = config.get("skew_social", skew_social)
=======
        self.recomb_constant_0, self.recomb_constant_t = config.get(
            "recombination_constant", recomb_constant
        )
        self.recomb_constant = self.recomb_constant_0
        self.early_stop = config.get("early_stop", early_stop)
        self.taper_DE = config.get("taper_DE", taper_DE)
        self.taper_mutation = self.F_t != self.F_0 and self.F_t != self.F
>>>>>>> bc2d264b
        self.bounds_handler: Bounds_Handler = config.get(
            "bounds_strategy", bounds_strategy
        )
        self.mutation_strategy = config.get("mutation_strategy", mutation_strategy)

<<<<<<< HEAD
        self.w = config.get("w", w)
        self.cp = config.get("c1", c1)  # personal best -- cognitive
        self.cg = config.get("c2", c2)  # global best -- social
=======
        self.w_0, self.w_t = config.get("inertia", w)
        self.w = self.w_0
        self.cp_0, self.cp_t = config.get("cognitive", c1)
        self.cp = self.cp_0
        self.cg_0, self.cg_t = config.get(
            "social", c2
        )  # global best -- social acceleration constant
        self.cg = self.cg_0
        self.skew_social = self.cg_0 != self.cg_t and self.cg_t != self.cg
>>>>>>> bc2d264b

        self.Chrom = None

        self.lb = np.array(config.get("lb", lb))
        self.ub = np.array(config.get("ub", ub))
        initial_guesses = config.get("initial_guesses", initial_guesses)
        guess_deviation = config.get("guess_deviation", guess_deviation)
        guess_ratio = config.get("guess_ratio", guess_ratio)

        assert (
            self.n_dim == self.lb.size == self.ub.size
        ), "dim == len(lb) == len(ub) is not True"
        assert np.all(self.ub > self.lb), "upper-bound must be greater than lower-bound"

        self.has_constraint = bool(constraint_ueq) or bool(constraint_eq)
        self.constraint_eq = constraint_eq
        self.constraint_ueq = constraint_ueq
        self.is_feasible = np.array([True] * size_pop)

        self.crt_initial(
            initial_points=np.array(initial_guesses),
            initial_deviation=guess_deviation,
            tether_ratio=guess_ratio,
        )
        v_high = self.ub - self.lb
        self.V = np.random.uniform(
            low=-v_high, high=v_high, size=(self.size_pop, self.n_dim)
        )
        self.Y = self.cal_y()
        self.pbest_x = self.X.copy()
        self.pbest_y = np.array([[np.inf]] * self.size_pop)

        self.gbest_x = self.pbest_x[0, :]
        self.gbest_y = np.inf
        self.gbest_y_hist = []
        self.update_gbest()
        self.update_pbest()

        # record verbose values
        self.record_mode = True
        self.record_value = {"X": [], "V": [], "Y": []}
        self.verbose = verbose
    #     self,
    #     func,
    #     n_dim,
    #     config = None,
    #     F=0.5,
    #     size_pop=50,
    #     max_iter=200,
    #     lb=[-1000.0],
    #     ub=[1000.0],
    #     w=0.8,
    #     c1=0.1,
    #     c2=0.1,
    #     recomb_constant=0.001,
    #     constraint_eq=tuple(),
    #     constraint_ueq=tuple(),
    #     n_processes=0,
    #     taper_DE=False,
    #     taper_mutation=False,
    #     skew_social=True,
    #     early_stop=None,
    #     initial_guesses=None,
    #     guess_deviation=100,
    #     guess_ratio=0.25,
    #     vectorize_func=True,
    #     bounds_strategy:Bounds_Handler=Bounds_Handler.PERIODIC,
    #     mutation_strategy = 'DE/rand/1'

   

    def crt_X(self):
        tmp = np.random.rand(self.size_pop, self.n_dim)
        return tmp.argsort(axis=1)

    def crt_initial(
        self, initial_points=None, initial_deviation=1e2, tether_ratio=0.25
    ):
        # create the population and set it for the first round of PSO-GA
        assert 1 >= tether_ratio
        num_tethered = np.floor(self.size_pop * tether_ratio)
        if initial_points is not None:
            x_free = np.random.uniform(
                low=self.lb,
                high=self.ub,
                size=(int(self.size_pop - num_tethered), self.n_dim),
            )
            lower_tether = initial_points - initial_deviation
            upper_tether = initial_points + initial_deviation
            x_tethered = np.random.uniform(
                low=lower_tether,
                high=upper_tether,
                size=(int(num_tethered), self.n_dim),
            )
            self.X = np.vstack((x_free, x_tethered))
        else:
            self.X = np.random.uniform(
                low=self.lb, high=self.ub, size=(self.size_pop, self.n_dim)
            )

    def update_pso_V(self):
        r1 = np.random.rand(self.size_pop, self.n_dim)
        r2 = np.random.rand(self.size_pop, self.n_dim)
        self.V = (
            self.w * self.V
            + self.cp * r1 * (self.pbest_x - self.X)
            + self.cg * r2 * (self.gbest_x - self.X)
        )
        if (self.V == 0).all():
            print("uh oh")

    def update_X(self):
        self.X = self.X + self.V
        for particle, coord in enumerate(self.X):
            if (coord < self.lb).any() or (coord > self.ub).any():
                self.X[particle] = self.bounds_handler(self, coord, (self.lb, self.ub))

    def cal_y(self):
        """Calculate y for every x in X

        Returns:
            np.ndarray: Y of y values for every x in X
        """
        # calculate y for every x in X
        self.Y = self.func(self.X).reshape(-1, 1)
        return self.Y

    def update_pbest(self):
        """
        personal best
        :return:
        """
        self.need_update = self.pbest_y > self.Y

        self.pbest_x = np.where(self.need_update, self.X, self.pbest_x)
        self.pbest_y = np.where(self.need_update, self.Y, self.pbest_y)

    def update_gbest(self):
        """
        global best
        :return:
        """
        idx_min = self.pbest_y.argmin()
        if self.gbest_y > self.pbest_y[idx_min]:
            self.gbest_x = self.X[idx_min, :].copy()
            self.gbest_y = self.pbest_y[idx_min]

    def recorder(self):
        if not self.record_mode:
            return
        self.record_value["X"].append(self.X)
        self.record_value["Y"].append(self.Y)

    def de_iter(self):
        self.mutation()
        self.recorder()
        self.crossover()
        self.selection()
        self.cal_y()
        self.update_pbest()
        self.update_gbest()

    def pso_iter(self):
        self.update_pso_V()
        self.recorder()
        self.update_X()
        self.cal_y()
        self.update_pbest()
        self.update_gbest()

    def mutation(self):
        """
        V[i]=X[r1]+F(X[r2]-X[r3]),
        where i, r1, r2, r3 are randomly generated
        from differential evolution
        """
        X = self.X
        # i is not needed,
        # and TODO: r1, r2, r3 should not be equal
        random_idx = np.random.randint(0, self.size_pop, size=(self.size_pop, 3))

        r1, r2, r3 = random_idx[:, 0], random_idx[:, 1], random_idx[:, 2]
        while (r1 == r2).all() or (r2 == r3).all() or (r1 == r3).all():
            random_idx = np.random.randint(0, self.size_pop, size=(self.size_pop, 3))
            r1, r2, r3 = random_idx[:, 0], random_idx[:, 1], random_idx[:, 2]

<<<<<<< HEAD
        if self.mutation_strategy == "DE/best/1":
            # DE/best/k strategy makes more sense here  (k=1 or 2)
            self.V = self.gbest_x + self.F * (X[r2, :] - X[r3, :])
        elif self.mutation_strategy == "DE/rand/1":
            self.V = X[r1, :] + self.F * (X[r2, :] - X[r3, :])
        elif self.mutation_strategy == "DE/rand/2":
            self.V = X[r1, :] + self.F * (X[r2, :] - X[r3, :])

        # Here F uses a fixed value. In order to prevent premature maturity, it can be changed to an adaptive value.
=======
        match self.mutation_strategy:
            case 'DE/best/1':
                # DE/best/k strategy makes more sense here  (k=1 or 2)
                self.V = self.gbest_x + self.F * (X[r2, :] - X[r3, :])
            case 'DE/rand/1':
                self.V = X[r1, :] + self.F * (X[r2, :] - X[r3, :])
            case 'DE/rand/2':
                self.V = X[r1, :] + self.F * (X[r2, :] - X[r3, :])

        # 这里F用固定值，为了防止早熟，可以换成自适应值
>>>>>>> bc2d264b

        # DE/either-or could also work

        # DE/cur-to-best/1 !!

        # DE/cur-to-pbest

        # the lower & upper bound still works in mutation
        mask = np.random.uniform(
            low=self.lb, high=self.ub, size=(self.size_pop, self.n_dim)
        )
        self.V = np.where(self.V < self.lb, mask, self.V)
        self.V = np.where(self.V > self.ub, mask, self.V)
        return self.V

    def crossover(self):
        """
        if rand < prob_crossover, use V, else use X
        """
        mask = np.random.rand(self.size_pop, self.n_dim) <= self.recomb_constant
        self.U = np.where(mask, self.V, self.X)
        return self.U

    def selection(self):
        """
        greedy selection
        """
        X = self.X.copy()
        f_X = (
            self.x2y().copy()
        )  # Uses x2y, which incorporates the constraint equations as a large penalty
        self.X = U = self.U
        f_U = self.x2y()

        self.X = np.where((f_X < f_U).reshape(-1, 1), X, U)
        return self.X

    def x2y(self):
        self.cal_y()
        if self.has_constraint:
            penalty_eq = 1e5 * np.array(
                [
                    np.array([np.sum(np.abs([c_i(x) for c_i in self.constraint_eq]))])
                    for x in self.X
                ]
            )
            penalty_eq = np.reshape(penalty_eq, (-1, 1))
            penalty_ueq = 1e5 * np.array(
                [
                    np.sum(np.abs([max(0, c_i(x)) for c_i in self.constraint_ueq]))
                    for x in self.X
                ]
            )
            penalty_ueq = np.reshape(penalty_ueq, (-1, 1))
            self.Y_penalized = self.Y + penalty_eq + penalty_ueq
            return self.Y_penalized
        else:
            return self.Y

    def run(self, max_iter=None, precision=None, N=20, strategy:str = "exp_decay") -> Tuple[np.ndarray, float]:
        """Run the hybrid optimizer until maximum iterations or precision reached.

        Args:
            max_iter (int, optional): Maximum number of iterations. Defaults to None and uses self.max_iter else uses max_iter and replaces sef.max_iter.
            precision (float, optional): If precision is None, it will run the number of max_iter steps. If precision is a float, the loop will stop if continuous N difference between pbest less than precision. Defaults to None.
            N (int, optional): # of stagnant iterations before precision is considered reached. Defaults to 20.
            strategy (str, optional): Strategy by which to vary optimization hyperparamaters. Defaults to 'exp_decay'.

        Returns:
            Tuple[np.ndarray, float]: (best position, best heuristic value) results of optimization
        """
        self.max_iter = max_iter or self.max_iter
        c = 0
        for iter_num in range(self.max_iter):
            self.pso_iter()

            if precision is not None:
                tor_iter = np.amax(self.pbest_y) - np.amin(self.pbest_y) #TODO: MF can later adapt this to have multiple convergence criterion supported (like the one in Q2MM HO)
                if tor_iter < precision:
                    c = c + 1
                    if c > N:
                        break
                else:
                    c = 0
            if self.taper_DE and self.mutation_strategy != '':
                if (
                    iter_num <= np.floor(0.25 * self.max_iter)
                    or (
                        iter_num <= np.floor(0.75 * self.max_iter)
                        and iter_num % 10 == 0
                    )
                    or (iter_num % 100 == 0)
                ):
                    self.de_iter()
            else:
                self.de_iter()

            if self.verbose:
                (
                    "Iter: {}, Best fit: {} at {}".format(
                        iter_num, self.gbest_y, self.gbest_x
                    )
                )
            self.gbest_y_hist.append(self.gbest_y)

<<<<<<< HEAD
            if self.taper_mutation and iter_num == np.floor(0.25 * self.max_iter):
                self.prob_mut = self.prob_mut / 10.0
            elif self.taper_mutation and iter_num == np.floor(0.75 * self.max_iter):
                self.prob_mut = self.prob_mut / 10.0
            if self.skew_social and iter_num == np.floor(0.5 * self.max_iter):
                self.cg = self.cg + 0.25 * self.cp
                self.cp = self.cp * 0.75
            elif self.skew_social and iter_num == np.floor(0.75 * self.max_iter):
                self.cg = self.cg + (1 / 3) * self.cp
                self.cp = self.cp * (2 / 3)
=======
            if self.taper_mutation:
                if strategy == "exp_decay":
                    self.F = exp_decay(self.F_0, self.F_t, iter_num, self.max_iter)
            if self.skew_social:
                if strategy == "exp_decay":
                    self.cp = exp_decay(self.cp_0, self.cp_t, iter_num, self.max_iter)
                    self.w = exp_decay(self.w_0, self.w_t, iter_num, self.max_iter)
                    self.cg = (self.cg_0 + self.cp_0) - self.cp
>>>>>>> bc2d264b

        self.best_x, self.best_y = self.gbest_x, self.gbest_y
        return self.best_x, self.best_y

    def chrom2x(self, Chrom):
        pass

    def ranking(self):
        pass<|MERGE_RESOLUTION|>--- conflicted
+++ resolved
@@ -4,13 +4,7 @@
 import warnings
 import numpy as np
 from enum import Enum
-<<<<<<< HEAD
-import multiprocessing
-=======
 from typing import Tuple
->>>>>>> bc2d264b
-
-from functools import lru_cache
 
 from base import SkoBase
 
@@ -150,156 +144,6 @@
     REFLECTIVE = reflective
     RANDOM = random
 
-<<<<<<< HEAD
-def set_run_mode(func, mode):
-    '''
-
-    :param func:
-    :param mode: string
-        can be  common, vectorization , parallel, cached
-    :return:
-    '''
-    if mode == 'multiprocessing' and sys.platform == 'win32':
-        warnings.warn('multiprocessing not support in windows, turning to multithreading')
-        mode = 'multithreading'
-    if mode == 'parallel':
-        mode = 'multithreading'
-        warnings.warn('use multithreading instead of parallel')
-    func.__dict__['mode'] = mode
-    return
-
-def func_transformer(func, n_processes):
-    '''
-    transform this kind of function:
-    ```
-    def demo_func(x):
-        x1, x2, x3 = x
-        return x1 ** 2 + x2 ** 2 + x3 ** 2
-    ```
-    into this kind of function:
-    ```
-    def demo_func(x):
-        x1, x2, x3 = x[:,0], x[:,1], x[:,2]
-        return x1 ** 2 + (x2 - 0.05) ** 2 + x3 ** 2
-    ```
-    getting vectorial performance if possible:
-    ```
-    def demo_func(x):
-        x1, x2, x3 = x[:, 0], x[:, 1], x[:, 2]
-        return x1 ** 2 + (x2 - 0.05) ** 2 + x3 ** 2
-    ```
-    :param func:
-    :return:
-    '''
-
-    # to support the former version
-    if (func.__class__ is FunctionType) and (func.__code__.co_argcount > 1):
-        warnings.warn('multi-input might be deprecated in the future, use fun(p) instead')
-
-        def func_transformed(X):
-            return np.array([func(*tuple(x)) for x in X])
-
-        return func_transformed
-
-    # to support the former version
-    if (func.__class__ is MethodType) and (func.__code__.co_argcount > 2):
-        warnings.warn('multi-input might be deprecated in the future, use fun(p) instead')
-
-        def func_transformed(X):
-            return np.array([func(tuple(x)) for x in X])
-
-        return func_transformed
-
-    # to support the former version
-    if getattr(func, 'is_vector', False):
-        warnings.warn('''
-        func.is_vector will be deprecated in the future, use set_run_mode(func, 'vectorization') instead
-        ''')
-        set_run_mode(func, 'vectorization')
-
-    mode = getattr(func, 'mode', 'others')
-    valid_mode = ('common', 'multithreading', 'multiprocessing', 'vectorization', 'cached', 'others')
-    assert mode in valid_mode, 'valid mode should be in ' + str(valid_mode)
-    if mode == 'vectorization':
-        return func
-    elif mode == 'cached':
-        @lru_cache(maxsize=None)
-        def func_cached(x):
-            return func(x)
-
-        def func_warped(X):
-            return np.array([func_cached(tuple(x)) for x in X])
-
-        return func_warped
-    elif mode == 'multithreading':
-        assert n_processes >= 0, 'n_processes should >= 0'
-        from multiprocessing.dummy import Pool as ThreadPool
-        if n_processes == 0:
-            pool = ThreadPool()
-        else:
-            pool = ThreadPool(n_processes)
-
-        def func_transformed(X):
-            return np.array(pool.map(func, X))
-
-        return func_transformed
-    elif mode == 'multiprocessing':
-        assert n_processes >= 0, 'n_processes should >= 0'
-        from multiprocessing import Pool
-        if n_processes == 0:
-            pool = Pool()
-        else:
-            pool = Pool(n_processes)
-        def func_transformed(X):
-            return np.array(pool.map(func, X))
-
-        return func_transformed
-
-    else:  # common
-        def func_transformed(X):
-            return np.array([func(x) for x in X])
-
-        return func_transformed
-
-
-# endregion Utilities
-
-
-class PSO_GA(SkoBase):
-    def __init__(
-        self,
-        func,
-        n_dim,
-        config=None,
-        F=0.5,
-        size_pop=50,
-        max_iter=200,
-        lb=[-1000.0],
-        ub=[1000.0],
-        w=0.8,
-        c1=0.1,
-        c2=0.1,
-        prob_mut=0.001,
-        constraint_eq=tuple(),
-        constraint_ueq=tuple(),
-        n_processes=0,
-        taper_GA=False,
-        taper_mutation=False,
-        skew_social=True,
-        early_stop=None,
-        initial_guesses=None,
-        guess_deviation=100,
-        guess_ratio=0.25,
-        vectorize_func=True,
-        bounds_strategy: Bounds_Handler = Bounds_Handler.PERIODIC,
-        mutation_strategy="DE/rand/1",
-    ):
-        self.func = (
-            func_transformer(func, n_processes=np.floor(multiprocessing.cpu_count()/2))
-            if config.get("vectorize_func", vectorize_func)
-            else func
-        )  # , n_processes)
-=======
 def exp_decay(start: float, end: float, iter_num: int, max_iter: int, d2=7) -> float:
     """Exponential Decay function
 
@@ -379,31 +223,18 @@
             verbose (bool, optional): _description_. Defaults to False.
         """
         self.func = func_transformer(func) if config.get('vectorize_func', vectorize_func) else func  # , n_processes)
->>>>>>> bc2d264b
         self.func_raw = func
         self.n_processes = n_processes
         self.n_dim = n_dim
 
-<<<<<<< HEAD
-        # if config_dict:
-        self.F = config.get("F", F)
-=======
         self.F_0, self.F_t = config.get("differential_weight", F)
         self.F = self.F_0
->>>>>>> bc2d264b
         assert (
             config.get("size_pop", size_pop) % 2 == 0
         ), "size_pop must be an even integer for GA"
         self.size_pop = config.get("size_pop", size_pop)
         self.tether_ratio = config.get("guess_ratio", guess_ratio)
         self.max_iter = config.get("max_iter", max_iter)
-<<<<<<< HEAD
-        self.prob_mut = config.get("prob_mut", prob_mut)
-        self.early_stop = config.get("early_stop", early_stop)
-        self.taper_GA = config.get("taper_GA", taper_GA)
-        self.taper_mutation = config.get("taper_mutation", taper_mutation)
-        self.skew_social = config.get("skew_social", skew_social)
-=======
         self.recomb_constant_0, self.recomb_constant_t = config.get(
             "recombination_constant", recomb_constant
         )
@@ -411,17 +242,11 @@
         self.early_stop = config.get("early_stop", early_stop)
         self.taper_DE = config.get("taper_DE", taper_DE)
         self.taper_mutation = self.F_t != self.F_0 and self.F_t != self.F
->>>>>>> bc2d264b
         self.bounds_handler: Bounds_Handler = config.get(
             "bounds_strategy", bounds_strategy
         )
         self.mutation_strategy = config.get("mutation_strategy", mutation_strategy)
 
-<<<<<<< HEAD
-        self.w = config.get("w", w)
-        self.cp = config.get("c1", c1)  # personal best -- cognitive
-        self.cg = config.get("c2", c2)  # global best -- social
-=======
         self.w_0, self.w_t = config.get("inertia", w)
         self.w = self.w_0
         self.cp_0, self.cp_t = config.get("cognitive", c1)
@@ -431,7 +256,6 @@
         )  # global best -- social acceleration constant
         self.cg = self.cg_0
         self.skew_social = self.cg_0 != self.cg_t and self.cg_t != self.cg
->>>>>>> bc2d264b
 
         self.Chrom = None
 
@@ -618,17 +442,6 @@
             random_idx = np.random.randint(0, self.size_pop, size=(self.size_pop, 3))
             r1, r2, r3 = random_idx[:, 0], random_idx[:, 1], random_idx[:, 2]
 
-<<<<<<< HEAD
-        if self.mutation_strategy == "DE/best/1":
-            # DE/best/k strategy makes more sense here  (k=1 or 2)
-            self.V = self.gbest_x + self.F * (X[r2, :] - X[r3, :])
-        elif self.mutation_strategy == "DE/rand/1":
-            self.V = X[r1, :] + self.F * (X[r2, :] - X[r3, :])
-        elif self.mutation_strategy == "DE/rand/2":
-            self.V = X[r1, :] + self.F * (X[r2, :] - X[r3, :])
-
-        # Here F uses a fixed value. In order to prevent premature maturity, it can be changed to an adaptive value.
-=======
         match self.mutation_strategy:
             case 'DE/best/1':
                 # DE/best/k strategy makes more sense here  (k=1 or 2)
@@ -638,8 +451,7 @@
             case 'DE/rand/2':
                 self.V = X[r1, :] + self.F * (X[r2, :] - X[r3, :])
 
-        # 这里F用固定值，为了防止早熟，可以换成自适应值
->>>>>>> bc2d264b
+        # Here F uses a fixed value. In order to prevent premature maturity, it can be changed to an adaptive value.
 
         # DE/either-or could also work
 
@@ -745,18 +557,6 @@
                 )
             self.gbest_y_hist.append(self.gbest_y)
 
-<<<<<<< HEAD
-            if self.taper_mutation and iter_num == np.floor(0.25 * self.max_iter):
-                self.prob_mut = self.prob_mut / 10.0
-            elif self.taper_mutation and iter_num == np.floor(0.75 * self.max_iter):
-                self.prob_mut = self.prob_mut / 10.0
-            if self.skew_social and iter_num == np.floor(0.5 * self.max_iter):
-                self.cg = self.cg + 0.25 * self.cp
-                self.cp = self.cp * 0.75
-            elif self.skew_social and iter_num == np.floor(0.75 * self.max_iter):
-                self.cg = self.cg + (1 / 3) * self.cp
-                self.cp = self.cp * (2 / 3)
-=======
             if self.taper_mutation:
                 if strategy == "exp_decay":
                     self.F = exp_decay(self.F_0, self.F_t, iter_num, self.max_iter)
@@ -765,7 +565,6 @@
                     self.cp = exp_decay(self.cp_0, self.cp_t, iter_num, self.max_iter)
                     self.w = exp_decay(self.w_0, self.w_t, iter_num, self.max_iter)
                     self.cg = (self.cg_0 + self.cp_0) - self.cp
->>>>>>> bc2d264b
 
         self.best_x, self.best_y = self.gbest_x, self.gbest_y
         return self.best_x, self.best_y
