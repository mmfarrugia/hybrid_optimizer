# -*- coding: utf-8 -*-
<<<<<<< HEAD

"""
Plot Formatters

This module implements helpful classes to format your plots or create meshes.

This code is pulled from the open-source package pyswarms by @ljvmiranda with
minimal adaptation for the purpose of visualizing hybrid optimization results.
"""

# Import modules
import numpy as np
from attr import attrib, attrs
from attr.validators import instance_of
from matplotlib import cm, colors
import pandas as pd
import sys
import multiprocessing

if sys.platform != 'win32':
    multiprocessing.set_start_method('fork')


@attrs
class Designer(object):
    """Designer class for specifying a plot's formatting and design

    You can use this class for specifying design-related customizations to
    your plot. This can be passed in various functions found in the
    :mod:`pyswarms.utils.plotters` module.

    .. code-block :: python

        from pyswarms.utils.plotters import plot_cost_history
        from pyswarms.utils.plotters.formatters import Designer

        # Set title_fontsize into 20
        my_designer = Designer(title_fontsize=20)

        # Assuming we already had an optimizer ready
        plot_cost_history(cost_history, designer=my_designer)

    Attributes
    ----------
    figsize : tuple
        Overall figure size. Default is `(10, 8)`
    title_fontsize : str, int, or float
        Size of the plot's title. Default is `large`
    text_fontsize : str, int, or float
        Size of the plot's labels and legend. Default is `medium`
    legend : str
        Label to show in the legend. For cost histories, it states
        the label of the line plot. Default is `Cost`
    label : array_like
        Label to show in the x, y, or z-axis. For a 3D plot, please pass an
        iterable with three elements. Default is :code:`['x-axis', 'y-axis',
        'z-axis']`
    limits : list
        The x-, y-, z- limits of the axes. Pass an iterable with the number of
        elements representing the number of axes. Default is :code:`[(-1, 1),
        (-1, 1), (-1, 1)]`
    colormap : matplotlib.cm.Colormap
        Colormap for contour plots. Default is `cm.viridis`
    """

    # Overall plot design
    figsize = attrib(type=tuple, validator=instance_of(tuple), default=(10, 8))
    title_fontsize = attrib(validator=instance_of((str, int, float)), default="large")
    text_fontsize = attrib(validator=instance_of((str, int, float)), default="medium")
    legend = attrib(validator=instance_of(str), default="Cost")
    label = attrib(
        validator=instance_of((str, list, tuple)),
        default=["x-axis", "y-axis", "z-axis"],
    )
    limits = attrib(
        validator=instance_of((list, tuple)),
        default=[(-1, 1), (-1, 1), (-1, 1)],
    )
    colormap = attrib(validator=instance_of(colors.Colormap), default=cm.viridis)


@attrs
class Animator(object):
    """Animator class for specifying animation behavior

    You can use this class to modify options on how the animation will be run
    in the :func:`pyswarms.utils.plotters.plot_contour` and
    :func:`pyswarms.utils.plotters.plot_surface` methods.

    .. code-block :: python

        from pyswarms.utils.plotters import plot_contour
        from pyswarms.utils.plotters.formatters import Animator

        # Do not repeat animation
        my_animator = Animator(repeat=False)

        # Assuming we already had an optimizer ready
        plot_contour(pos_history, animator=my_animator)

    Attributes
    ----------
    interval : int
        Sets the interval or speed into which the animation is played.
        Default is `80`
    repeat_delay : int or float, optional
        Sets the delay before repeating the animation again.
    repeat : bool, optional
        Pass `False` if you don't want to repeat the animation.
        Default is `True`
    """

    interval = attrib(type=int, validator=instance_of(int), default=80)
    repeat_delay = attrib(default=None)
    repeat = attrib(type=bool, validator=instance_of(bool), default=True)


@attrs
class Mesher(object):
    """Mesher class for plotting contours of objective functions

    This class enables drawing a surface plot of a given objective function.
    You can customize how this plot is drawn with this class. Pass an instance
    of this class to enable meshing.

    .. code-block :: python

        from pyswarms.utils.plotters import plot_surface
        from pyswarms.utils.plotters.formatters import Mesher
        from pyswarms.utils.functions import single_obj as fx

        # Use sphere function
        my_mesher = Mesher(func=fx.sphere)

        # Assuming we already had an optimizer ready
        plot_surface(pos_history, mesher=my_mesher)

    Attributes
    ----------
    func : callable
        Objective function to plot a surface of.
    delta : float
        Number of steps when generating the surface plot
        Default is `0.001`
    limits : list or tuple
        The range, in each axis, where the mesh will be drawn.
        Default is :code:`[(-1,1), (-1,1)]`
    levels : list or int, optional
        Levels on which the contours are shown. If :code:`int` is passed,
        then `matplotlib` automatically computes for the level positions.
        Default is :code:`numpy.arange(-2.0, 2.0, 0.070)`
    alpha : float, optional
        Transparency of the surface plot. Default is `0.3`
    limits : list, optional
        The x-, y-, z- limits of the axes. Pass an iterable with the number of
        elements representing the number of axes. Default is :code:`[(-1, 1),
        (-1, 1)]`
    """

    func = attrib()
    # For mesh creation
    delta = attrib(type=float, default=0.001)
    limits = attrib(validator=instance_of((list, tuple)), default=[(-1, 1), (-1, 1)])
    levels = attrib(type=list, default=np.arange(-2.0, 2.0, 0.070))
    # Surface transparency
    alpha = attrib(type=float, validator=instance_of(float), default=0.3)

    def compute_history_3d(self, pos_history, n_processes=None):
        """Compute a 3D position matrix

        The first two columns are the 2D position in the x and y axes
        respectively, while the third column is the fitness on that given
        position.

        Parameters
        ----------
        pos_history : numpy.ndarray
            Two-dimensional position matrix history of shape
            :code:`(iterations, n_particles, 2)`
        n_processes : int
        number of processes to use for parallel mesh point calculation (default: None = no parallelization)

        Returns
        -------
        numpy.ndarray
            3D position matrix of shape :code:`(iterations, n_particles, 3)`
        """

        # Setup Pool of processes for parallel evaluation
        pool = None if n_processes is None else mp.Pool(n_processes)

        if pool is None:
            fitness = np.array(list(map(self.func, pos_history)))
        else:
            iter_r = []
            # Iterate over iterations
            for i in range(len(pos_history)):

                # Parallelize particles
                r_map_split = pool.map(
                    self.func,
                    np.array_split(np.array(pos_history[i]), pool._processes),
                )
                iter_r.append(np.array(np.concatenate(r_map_split)))
            fitness = np.array(iter_r)

        # Close Pool of Processes
        if n_processes is not None:
            pool.close()

        return np.dstack((pos_history, fitness))


# -*- coding: utf-8 -*-

=======
>>>>>>> bc2d264b
"""
Plotting tool for Optimizer Analysis -- pulled from PySwarms

This module is built on top of :code:`matplotlib` to render quick and easy
plots for your optimizer. It can plot the best cost for each iteration, and
show animations of the particles in 2-D and 3-D space. Furthermore, because
it has :code:`matplotlib` running under the hood, the plots are easily
customizable.

For example, if we want to plot the cost, simply run the optimizer, get the
cost history from the optimizer instance, and pass it to the
:code:`plot_cost_history()` method

.. code-block:: python

    import pyswarms as ps
    from pyswarms.utils.functions.single_obj import sphere
    from pyswarms.utils.plotters import plot_cost_history

    # Set up optimizer
    options = {'c1':0.5, 'c2':0.3, 'w':0.9}
    optimizer = ps.single.GlobalBestPSO(n_particles=10, dimensions=2,
                                        options=options)

    # Obtain cost history from optimizer instance
    cost_history = optimizer.cost_history

    # Plot!
    plot_cost_history(cost_history)
    plt.show()

In case you want to plot the particle movement, it is important that either
one of the :code:`matplotlib` animation :code:`Writers` is installed. These
doesn't come out of the box for :code:`pyswarms`, and must be installed
separately. For example, in a Linux or Windows distribution, you can install
:code:`ffmpeg` as

    >>> conda install -c conda-forge ffmpeg

Now, if you want to plot your particles in a 2-D environment, simply pass
the position history of your swarm (obtainable from swarm instance):


.. code-block:: python

    import pyswarms as ps
    from pyswarms.utils.functions.single_obj import sphere
    from pyswarms.utils.plotters import plot_cost_history

    # Set up optimizer
    options = {'c1':0.5, 'c2':0.3, 'w':0.9}
    optimizer = ps.single.GlobalBestPSO(n_particles=10, dimensions=2,
                                        options=options)

    # Obtain pos history from optimizer instance
    pos_history = optimizer.pos_history

    # Plot!
    plot_contour(pos_history)

You can also supply various arguments in this method: the indices of the
specific dimensions to be used, the limits of the axes, and the interval/
speed of animation.
"""

# Import standard library
import logging

# Import modules
import matplotlib.pyplot as plt
import numpy as np
import multiprocessing as mp
from matplotlib import animation, cm
from mpl_toolkits.mplot3d import Axes3D
from pyswarms.utils.plotters.formatters import Mesher, Designer, Animator
from pyswarms.utils.plotters.plotters import _mesh

import pandas as pd

<<<<<<< HEAD
def plot_cost_history(
    cost_history, ax=None, title="Cost History", designer=None, **kwargs
):
    """Create a simple line plot with the cost in the y-axis and
    the iteration at the x-axis

    Parameters
    ----------
    cost_history : array_like
        Cost history of shape :code:`(iters, )` or length :code:`iters` where
        each element contains the cost for the given iteration.
    ax : :obj:`matplotlib.axes.Axes`, optional
        The axes where the plot is to be drawn. If :code:`None` is
        passed, then the plot will be drawn to a new set of axes.
    title : str, optional
        The title of the plotted graph. Default is `Cost History`
    designer : :obj:`pyswarms.utils.formatters.Designer`, optional
        Designer class for custom attributes
    **kwargs : dict
        Keyword arguments that are passed as a keyword argument to
        :class:`matplotlib.axes.Axes`

    Returns
    -------
    :obj:`matplotlib.axes._subplots.AxesSubplot`
        The axes on which the plot was drawn.
    """
    try:
        # Infer number of iterations based on the length
        # of the passed array
        iters = len(cost_history)

        # If no Designer class supplied, use defaults
        if designer is None:
            designer = Designer(legend="Cost", label=["Iterations", "Cost"])

        # If no ax supplied, create new instance
        if ax is None:
            _, ax = plt.subplots(1, 1, figsize=designer.figsize)

        # Plot with iters in x-axis and the cost in y-axis
        ax.plot(np.arange(iters), cost_history, "k", lw=2, label=designer.legend)

        # Customize plot depending on parameters
        ax.set_title(title, fontsize=designer.title_fontsize)
        ax.legend(fontsize=designer.text_fontsize)
        ax.set_xlabel(designer.label[0], fontsize=designer.text_fontsize)
        ax.set_ylabel(designer.label[1], fontsize=designer.text_fontsize)
        ax.tick_params(labelsize=designer.text_fontsize)
    except TypeError:
        # logger.exception("Please check your input type")
        raise
    else:
        return ax


def plot_contour(
    pos_history,
    canvas=None,
    title="Trajectory",
    mark=None,
    designer=None,
    mesher=None,
    animator=None,
    n_processes=None,
    **kwargs
):
    """Draw a 2D contour map for particle trajectories

    Here, the space is represented as a flat plane. The contours indicate the
    elevation with respect to the objective function. This works best with
    2-dimensional swarms with their fitness in z-space.

    Parameters
    ----------
    pos_history : numpy.ndarray or list
        Position history of the swarm with shape
        :code:`(iteration, n_particles, dimensions)`
    canvas : (:obj:`matplotlib.figure.Figure`, :obj:`matplotlib.axes.Axes`),
        The (figure, axis) where all the events will be draw. If :code:`None`
        is supplied, then plot will be drawn to a fresh set of canvas.
    title : str, optional
        The title of the plotted graph. Default is `Trajectory`
    mark : tuple, optional
        Marks a particular point with a red crossmark. Useful for marking
        the optima.
    designer : :obj:`pyswarms.utils.formatters.Designer`, optional
        Designer class for custom attributes
    mesher : :obj:`pyswarms.utils.formatters.Mesher`, optional
        Mesher class for mesh plots
    animator : :obj:`pyswarms.utils.formatters.Animator`, optional
        Animator class for custom animation
    n_processes : int
        number of processes to use for parallel mesh point calculation (default: None = no parallelization)
    **kwargs : dict
        Keyword arguments that are passed as a keyword argument to
        :obj:`matplotlib.axes.Axes` plotting function

    Returns
    -------
    :obj:`matplotlib.animation.FuncAnimation`
        The drawn animation that can be saved to mp4 or other
        third-party tools
    """

    try:
        # If no Designer class supplied, use defaults
        if designer is None:
            designer = Designer(limits=[(-1, 1), (-1, 1)], label=["x-axis", "y-axis"])

        # If no Animator class supplied, use defaults
        if animator is None:
            animator = Animator()

        # If ax is default, then create new plot. Set-up the figure, the
        # axis, and the plot element that we want to animate
        if canvas is None:
            fig, ax = plt.subplots(1, 1, figsize=designer.figsize)
        else:
            fig, ax = canvas

        frame_text = ax.text(
            0.05,
            0.95,
            s="",
            transform=ax.transAxes,
            horizontalalignment="left",
            verticalalignment="top",
        )

        # Get number of iterations
        n_iters = len(pos_history)

        # Customize plot
        ax.set_title(title, fontsize=designer.title_fontsize)
        ax.set_xlabel(designer.label[0], fontsize=designer.text_fontsize)
        ax.set_ylabel(designer.label[1], fontsize=designer.text_fontsize)
        ax.set_xlim(designer.limits[0])
        ax.set_ylim(designer.limits[1])

        # Make a contour map if possible
        if mesher is not None:
            (xx, yy, zz) = _mesh(mesher, n_processes=n_processes)
            ax.contour(xx, yy, zz, levels=mesher.levels)

        # Mark global best if possible
        if mark is not None:
            ax.scatter(mark[0], mark[1], color="red", marker="x")

        # Put scatter skeleton
        plot = ax.scatter(x=[], y=[], c="black", alpha=0.6, **kwargs)

        # Do animation
        anim = animation.FuncAnimation(
            fig=fig,
            func=_animate,
            frames=range(n_iters),
            fargs=(pos_history, plot),
            interval=animator.interval,
            repeat=animator.repeat,
            repeat_delay=animator.repeat_delay,
        )
    except TypeError:
        print("Please check your input type")
        # rep.logger.exception("Please check your input type")
        raise
    else:
        return anim


def plot_surface(
    pos_history,
    canvas=None,
    title="Trajectory",
    designer=None,
    mesher=None,
    animator=None,
    mark=None,
    n_processes=None,
    **kwargs
):
    """Plot a swarm's trajectory in 3D

    This is useful for plotting the swarm's 2-dimensional position with
    respect to the objective function. The value in the z-axis is the fitness
    of the 2D particle when passed to the objective function. When preparing the
    position history, make sure that the:

    * first column is the position in the x-axis,
    * second column is the position in the y-axis; and
    * third column is the fitness of the 2D particle

    The :class:`pyswarms.utils.plotters.formatters.Mesher` class provides a
    method that prepares this history given a 2D pos history from any
    optimizer.

    .. code-block:: python

        import pyswarms as ps
        from pyswarms.utils.functions.single_obj import sphere
        from pyswarms.utils.plotters import plot_surface
        from pyswarms.utils.plotters.formatters import Mesher

        # Run optimizer
        options = {'c1':0.5, 'c2':0.3, 'w':0.9}
        optimizer = ps.single.GlobalBestPSO(n_particles=10, dimensions=2, options)

        # Prepare position history
        m = Mesher(func=sphere)
        pos_history_3d = m.compute_history_3d(optimizer.pos_history)

        # Plot!
        plot_surface(pos_history_3d)

    Parameters
    ----------
    pos_history : numpy.ndarray
        Position history of the swarm with shape
        :code:`(iteration, n_particles, 3)`
    objective_func : callable
        The objective function that takes a swarm of shape
        :code:`(n_particles, 2)` and returns a fitness array
        of :code:`(n_particles, )`
    canvas : (:obj:`matplotlib.figure.Figure`, :obj:`matplotlib.axes.Axes`),
        The (figure, axis) where all the events will be draw. If :code:`None`
        is supplied, then plot will be drawn to a fresh set of canvas.
    title : str, optional
        The title of the plotted graph. Default is `Trajectory`
    mark : tuple, optional
        Marks a particular point with a red crossmark. Useful for marking the
        optima.
    designer : :obj:`pyswarms.utils.formatters.Designer`, optional
        Designer class for custom attributes
    mesher : :obj:`pyswarms.utils.formatters.Mesher`, optional
        Mesher class for mesh plots
    animator : :obj:`pyswarms.utils.formatters.Animator`, optional
        Animator class for custom animation
    n_processes : int
        number of processes to use for parallel mesh point calculation (default: None = no parallelization)
    **kwargs : dict
        Keyword arguments that are passed as a keyword argument to
        :class:`matplotlib.axes.Axes` plotting function

    Returns
    -------
    :class:`matplotlib.animation.FuncAnimation`
        The drawn animation that can be saved to mp4 or other
        third-party tools
    """
    try:
        # If no Designer class supplied, use defaults
        if designer is None:
            designer = Designer(
                limits=[(-1, 1), (-1, 1), (-1, 1)],
                label=["x-axis", "y-axis", "z-axis"],
                colormap=cm.viridis,
            )

        # If no Animator class supplied, use defaults
        if animator is None:
            animator = Animator()

        # Get number of iterations
        # If ax is default, then create new plot. Set-up the figure, the
        # axis, and the plot element that we want to animate
        if canvas is None:
            fig = plt.figure(figsize=designer.figsize)
        else:
            fig, ax = canvas

        # Initialize 3D-axis
        ax = plt.axes(projection="3d")  # Axes3D(fig)
        ax.grid()

        frame_text = ax.text(
            0.05 * designer.limits[0][0],
            0.95 * designer.limits[1][1],
            z=0.95 * designer.limits[2][1],
            s="",
            transform=ax.transAxes,
            horizontalalignment="left",
            verticalalignment="top",
        )

        n_iters = len(pos_history)

        # Customize plot
        ax.set_title(title, fontsize=designer.title_fontsize)
        ax.set_xlabel(designer.label[0], fontsize=designer.text_fontsize)
        ax.set_ylabel(designer.label[1], fontsize=designer.text_fontsize)
        ax.set_zlabel(designer.label[2], fontsize=designer.text_fontsize)
        ax.set_xlim(designer.limits[0])
        ax.set_ylim(designer.limits[1])
        ax.set_zlim(designer.limits[2])

        # Make a contour map if possible
        if mesher is not None:
            (xx, yy, zz) = _mesh(mesher, n_processes=n_processes)
            ax.plot_surface(xx, yy, zz, cmap=designer.colormap, alpha=mesher.alpha)

        # Mark global best if possible
        if mark is not None:
            ax.scatter(mark[0], mark[1], mark[2], color="red", marker="x")

        # Put scatter skeleton
        plot = ax.scatter(xs=[], ys=[], zs=[], c="black", alpha=0.6, **kwargs)

        # Do animation
        anim = animation.FuncAnimation(
            fig=fig,
            func=_animate,
            frames=range(n_iters),
            fargs=(pos_history, plot),
            interval=animator.interval,
            repeat=animator.repeat,
            repeat_delay=animator.repeat_delay,
        )
    except TypeError:
        print("Please check your input type")
        raise
    else:
        return anim

=======
    
# NEW STUFF not in ljvmiranda921 pyswarms plotters.py
>>>>>>> bc2d264b

def plot_summary(
    optimizers,
    canvas=None,
    title="Trajectory",
    titles=None,
    mark=None,
    designer=None,
    mesher=None,
    animator=None,
    n_processes=None,
    **kwargs
):
    """Draw a 2D contour map for particle trajectories

    Here, the space is represented as a flat plane. The contours indicate the
    elevation with respect to the objective function. This works best with
    2-dimensional swarms with their fitness in z-space.

    Parameters
    ----------
    optimizers : numpy.ndarray or list
        List of optimizations to summarize
        :code:`(iteration, n_particles, dimensions)`
    canvas : (:obj:`matplotlib.figure.Figure`, :obj:`matplotlib.axes.Axes`),
        The (figure, axis) where all the events will be draw. If :code:`None`
        is supplied, then plot will be drawn to a fresh set of canvas.
    title : str, optional
        The title of the plotted graph. Default is `Trajectory`
    mark : tuple, optional
        Marks a particular point with a red crossmark. Useful for marking
        the optima.
    designer : :obj:`pyswarms.utils.formatters.Designer`, optional
        Designer class for custom attributes
    mesher : :obj:`pyswarms.utils.formatters.Mesher`, optional
        Mesher class for mesh plots
    animator : :obj:`pyswarms.utils.formatters.Animator`, optional
        Animator class for custom animation
    n_processes : int
        number of processes to use for parallel mesh point calculation (default: None = no parallelization)
    **kwargs : dict
        Keyword arguments that are passed as a keyword argument to
        :obj:`matplotlib.axes.Axes` plotting function

    Returns
    -------
    :obj:`matplotlib.animation.FuncAnimation`
        The drawn animation that can be saved to mp4 or other
        third-party tools
    """

    try:
        # If no Designer class supplied, use defaults
        if designer is None:
            designer = Designer(limits=[(-1, 1), (-1, 1)], label=["x-axis", "y-axis"])

        # If no Animator class supplied, use defaults
        if animator is None:
            animator = Animator()

        # If ax is default, then create new plot. Set-up the figure, the
        # axis, and the plot element that we want to animate
        if canvas is None:
            fig, ax = plt.subplots(3, len(optimizers), figsize=designer.figsize)
        else:
            fig, ax = canvas

        frame_text = ax[2, 0].text(
            0.05,
            0.95,
            s="",
            transform=ax[0, 0].transAxes,
            horizontalalignment="left",
            verticalalignment="top",
        )

        # Get number of iterations
        n_iters = len(optimizers[0].record_value["X"])

        # Customize plot
        fig.suptitle(title, fontsize=designer.title_fontsize)

        pos_histories = []
        plots = []

        for i, opt in enumerate(optimizers):
            # assert len(opt.record_value['X']) == len(optimizers[0].record_value['X'])
            if titles:
                ax[0, i].set_title(titles[i])

            Y_history = pd.DataFrame(
                np.array(opt.record_value["Y"]).reshape((-1, opt.size_pop))
            )
            ax[1, i].set_title(
                str(opt.gbest_y) + " @ X: " + str(opt.gbest_x), fontsize=8
            )
            ax[0, i].plot(Y_history.index, Y_history.values, ".")
            Y_history.min(axis=1).cummin().plot(kind="line", ax=ax[1, i])

            ax[2, i].set_xlabel(designer.label[0], fontsize=designer.text_fontsize)
            ax[2, i].set_ylabel(designer.label[1], fontsize=designer.text_fontsize)
            ax[2, i].set_xlim(designer.limits[0])
            ax[2, i].set_ylim(designer.limits[1])

            # Make a contour map if possible
            if mesher is not None:
                (xx, yy, zz) = _mesh(mesher, n_processes=n_processes)
                ax[2, i].contour(xx, yy, zz, levels=mesher.levels)

            # Mark global best if possible
            if mark is not None:
                ax[2, i].scatter(mark[0], mark[1], color="red", marker="x")

            # Put scatter skeleton
            plots.append(ax[2, i].scatter(x=[], y=[], c="black", alpha=0.6, **kwargs))
            pos_histories.append(np.asarray(opt.record_value["X"]))

        # Do animation
        anim = animation.FuncAnimation(
            fig=fig,
            func=_animate_summary,
            frames=range(n_iters),
            fargs=(pos_histories, plots),
            interval=animator.interval,
            repeat=animator.repeat,
            repeat_delay=animator.repeat_delay,
        )
    except TypeError:
        print("Please check your input type")
        raise
    else:
        return anim

<<<<<<< HEAD

=======
    

#override of ljvmiranda921 pyswarms
>>>>>>> bc2d264b
def _animate(i, data, plot):
    """Helper animation function that is called sequentially
    :class:`matplotlib.animation.FuncAnimation`
    """
    current_pos = data[i]
    if i % 10 == 0:
        plot.axes.texts[0].set_text(str(i))

    if np.array(current_pos).shape[1] == 2:
        plot.set_offsets(current_pos)
    else:
        plot._offsets3d = current_pos.T
    return (plot,)


def _animate_summary(i, data, plots):
    """Helper animation function that is called sequentially
    IT ACTUALLY WORKS
    :class:`matplotlib.animation.FuncAnimation`
    """
    if i % 10 == 0:
        plots[0].axes.texts[0].set_text(str(i))

    for j, plot in enumerate(plots):
        opt_data = data[j]
        current_pos = opt_data[i] if i < len(opt_data) else opt_data[-1]

        if np.array(current_pos).shape[1] == 2:
            plot.set_offsets(current_pos)
        else:
            plot._offsets3d = current_pos.T
    return (plots,)
<<<<<<< HEAD


def _mesh(mesher, n_processes=None):
    """Helper function to make a mesh"""
    xlim = mesher.limits[0]
    ylim = mesher.limits[1]
    x = np.arange(xlim[0], xlim[1], mesher.delta)
    y = np.arange(ylim[0], ylim[1], mesher.delta)
    xx, yy = np.meshgrid(x, y)
    xypairs = np.vstack([xx.reshape(-1), yy.reshape(-1)]).T

    # Get z-value

    # Setup Pool of processes for parallel evaluation
    pool = None if n_processes is None else mp.Pool(n_processes)

    if pool is None:
        z = mesher.func(xypairs)
    else:
        results = pool.map(mesher.func, np.array_split(xypairs, pool._processes))
        z = np.concatenate(results)

    # Close Pool of Processes
    if n_processes is not None:
        pool.close()

    zz = z.reshape(xx.shape)
    return (xx, yy, zz)
=======
>>>>>>> bc2d264b
<|MERGE_RESOLUTION|>--- conflicted
+++ resolved
@@ -1,222 +1,4 @@
 # -*- coding: utf-8 -*-
-<<<<<<< HEAD
-
-"""
-Plot Formatters
-
-This module implements helpful classes to format your plots or create meshes.
-
-This code is pulled from the open-source package pyswarms by @ljvmiranda with
-minimal adaptation for the purpose of visualizing hybrid optimization results.
-"""
-
-# Import modules
-import numpy as np
-from attr import attrib, attrs
-from attr.validators import instance_of
-from matplotlib import cm, colors
-import pandas as pd
-import sys
-import multiprocessing
-
-if sys.platform != 'win32':
-    multiprocessing.set_start_method('fork')
-
-
-@attrs
-class Designer(object):
-    """Designer class for specifying a plot's formatting and design
-
-    You can use this class for specifying design-related customizations to
-    your plot. This can be passed in various functions found in the
-    :mod:`pyswarms.utils.plotters` module.
-
-    .. code-block :: python
-
-        from pyswarms.utils.plotters import plot_cost_history
-        from pyswarms.utils.plotters.formatters import Designer
-
-        # Set title_fontsize into 20
-        my_designer = Designer(title_fontsize=20)
-
-        # Assuming we already had an optimizer ready
-        plot_cost_history(cost_history, designer=my_designer)
-
-    Attributes
-    ----------
-    figsize : tuple
-        Overall figure size. Default is `(10, 8)`
-    title_fontsize : str, int, or float
-        Size of the plot's title. Default is `large`
-    text_fontsize : str, int, or float
-        Size of the plot's labels and legend. Default is `medium`
-    legend : str
-        Label to show in the legend. For cost histories, it states
-        the label of the line plot. Default is `Cost`
-    label : array_like
-        Label to show in the x, y, or z-axis. For a 3D plot, please pass an
-        iterable with three elements. Default is :code:`['x-axis', 'y-axis',
-        'z-axis']`
-    limits : list
-        The x-, y-, z- limits of the axes. Pass an iterable with the number of
-        elements representing the number of axes. Default is :code:`[(-1, 1),
-        (-1, 1), (-1, 1)]`
-    colormap : matplotlib.cm.Colormap
-        Colormap for contour plots. Default is `cm.viridis`
-    """
-
-    # Overall plot design
-    figsize = attrib(type=tuple, validator=instance_of(tuple), default=(10, 8))
-    title_fontsize = attrib(validator=instance_of((str, int, float)), default="large")
-    text_fontsize = attrib(validator=instance_of((str, int, float)), default="medium")
-    legend = attrib(validator=instance_of(str), default="Cost")
-    label = attrib(
-        validator=instance_of((str, list, tuple)),
-        default=["x-axis", "y-axis", "z-axis"],
-    )
-    limits = attrib(
-        validator=instance_of((list, tuple)),
-        default=[(-1, 1), (-1, 1), (-1, 1)],
-    )
-    colormap = attrib(validator=instance_of(colors.Colormap), default=cm.viridis)
-
-
-@attrs
-class Animator(object):
-    """Animator class for specifying animation behavior
-
-    You can use this class to modify options on how the animation will be run
-    in the :func:`pyswarms.utils.plotters.plot_contour` and
-    :func:`pyswarms.utils.plotters.plot_surface` methods.
-
-    .. code-block :: python
-
-        from pyswarms.utils.plotters import plot_contour
-        from pyswarms.utils.plotters.formatters import Animator
-
-        # Do not repeat animation
-        my_animator = Animator(repeat=False)
-
-        # Assuming we already had an optimizer ready
-        plot_contour(pos_history, animator=my_animator)
-
-    Attributes
-    ----------
-    interval : int
-        Sets the interval or speed into which the animation is played.
-        Default is `80`
-    repeat_delay : int or float, optional
-        Sets the delay before repeating the animation again.
-    repeat : bool, optional
-        Pass `False` if you don't want to repeat the animation.
-        Default is `True`
-    """
-
-    interval = attrib(type=int, validator=instance_of(int), default=80)
-    repeat_delay = attrib(default=None)
-    repeat = attrib(type=bool, validator=instance_of(bool), default=True)
-
-
-@attrs
-class Mesher(object):
-    """Mesher class for plotting contours of objective functions
-
-    This class enables drawing a surface plot of a given objective function.
-    You can customize how this plot is drawn with this class. Pass an instance
-    of this class to enable meshing.
-
-    .. code-block :: python
-
-        from pyswarms.utils.plotters import plot_surface
-        from pyswarms.utils.plotters.formatters import Mesher
-        from pyswarms.utils.functions import single_obj as fx
-
-        # Use sphere function
-        my_mesher = Mesher(func=fx.sphere)
-
-        # Assuming we already had an optimizer ready
-        plot_surface(pos_history, mesher=my_mesher)
-
-    Attributes
-    ----------
-    func : callable
-        Objective function to plot a surface of.
-    delta : float
-        Number of steps when generating the surface plot
-        Default is `0.001`
-    limits : list or tuple
-        The range, in each axis, where the mesh will be drawn.
-        Default is :code:`[(-1,1), (-1,1)]`
-    levels : list or int, optional
-        Levels on which the contours are shown. If :code:`int` is passed,
-        then `matplotlib` automatically computes for the level positions.
-        Default is :code:`numpy.arange(-2.0, 2.0, 0.070)`
-    alpha : float, optional
-        Transparency of the surface plot. Default is `0.3`
-    limits : list, optional
-        The x-, y-, z- limits of the axes. Pass an iterable with the number of
-        elements representing the number of axes. Default is :code:`[(-1, 1),
-        (-1, 1)]`
-    """
-
-    func = attrib()
-    # For mesh creation
-    delta = attrib(type=float, default=0.001)
-    limits = attrib(validator=instance_of((list, tuple)), default=[(-1, 1), (-1, 1)])
-    levels = attrib(type=list, default=np.arange(-2.0, 2.0, 0.070))
-    # Surface transparency
-    alpha = attrib(type=float, validator=instance_of(float), default=0.3)
-
-    def compute_history_3d(self, pos_history, n_processes=None):
-        """Compute a 3D position matrix
-
-        The first two columns are the 2D position in the x and y axes
-        respectively, while the third column is the fitness on that given
-        position.
-
-        Parameters
-        ----------
-        pos_history : numpy.ndarray
-            Two-dimensional position matrix history of shape
-            :code:`(iterations, n_particles, 2)`
-        n_processes : int
-        number of processes to use for parallel mesh point calculation (default: None = no parallelization)
-
-        Returns
-        -------
-        numpy.ndarray
-            3D position matrix of shape :code:`(iterations, n_particles, 3)`
-        """
-
-        # Setup Pool of processes for parallel evaluation
-        pool = None if n_processes is None else mp.Pool(n_processes)
-
-        if pool is None:
-            fitness = np.array(list(map(self.func, pos_history)))
-        else:
-            iter_r = []
-            # Iterate over iterations
-            for i in range(len(pos_history)):
-
-                # Parallelize particles
-                r_map_split = pool.map(
-                    self.func,
-                    np.array_split(np.array(pos_history[i]), pool._processes),
-                )
-                iter_r.append(np.array(np.concatenate(r_map_split)))
-            fitness = np.array(iter_r)
-
-        # Close Pool of Processes
-        if n_processes is not None:
-            pool.close()
-
-        return np.dstack((pos_history, fitness))
-
-
-# -*- coding: utf-8 -*-
-
-=======
->>>>>>> bc2d264b
 """
 Plotting tool for Optimizer Analysis -- pulled from PySwarms
 
@@ -296,334 +78,8 @@
 
 import pandas as pd
 
-<<<<<<< HEAD
-def plot_cost_history(
-    cost_history, ax=None, title="Cost History", designer=None, **kwargs
-):
-    """Create a simple line plot with the cost in the y-axis and
-    the iteration at the x-axis
-
-    Parameters
-    ----------
-    cost_history : array_like
-        Cost history of shape :code:`(iters, )` or length :code:`iters` where
-        each element contains the cost for the given iteration.
-    ax : :obj:`matplotlib.axes.Axes`, optional
-        The axes where the plot is to be drawn. If :code:`None` is
-        passed, then the plot will be drawn to a new set of axes.
-    title : str, optional
-        The title of the plotted graph. Default is `Cost History`
-    designer : :obj:`pyswarms.utils.formatters.Designer`, optional
-        Designer class for custom attributes
-    **kwargs : dict
-        Keyword arguments that are passed as a keyword argument to
-        :class:`matplotlib.axes.Axes`
-
-    Returns
-    -------
-    :obj:`matplotlib.axes._subplots.AxesSubplot`
-        The axes on which the plot was drawn.
-    """
-    try:
-        # Infer number of iterations based on the length
-        # of the passed array
-        iters = len(cost_history)
-
-        # If no Designer class supplied, use defaults
-        if designer is None:
-            designer = Designer(legend="Cost", label=["Iterations", "Cost"])
-
-        # If no ax supplied, create new instance
-        if ax is None:
-            _, ax = plt.subplots(1, 1, figsize=designer.figsize)
-
-        # Plot with iters in x-axis and the cost in y-axis
-        ax.plot(np.arange(iters), cost_history, "k", lw=2, label=designer.legend)
-
-        # Customize plot depending on parameters
-        ax.set_title(title, fontsize=designer.title_fontsize)
-        ax.legend(fontsize=designer.text_fontsize)
-        ax.set_xlabel(designer.label[0], fontsize=designer.text_fontsize)
-        ax.set_ylabel(designer.label[1], fontsize=designer.text_fontsize)
-        ax.tick_params(labelsize=designer.text_fontsize)
-    except TypeError:
-        # logger.exception("Please check your input type")
-        raise
-    else:
-        return ax
-
-
-def plot_contour(
-    pos_history,
-    canvas=None,
-    title="Trajectory",
-    mark=None,
-    designer=None,
-    mesher=None,
-    animator=None,
-    n_processes=None,
-    **kwargs
-):
-    """Draw a 2D contour map for particle trajectories
-
-    Here, the space is represented as a flat plane. The contours indicate the
-    elevation with respect to the objective function. This works best with
-    2-dimensional swarms with their fitness in z-space.
-
-    Parameters
-    ----------
-    pos_history : numpy.ndarray or list
-        Position history of the swarm with shape
-        :code:`(iteration, n_particles, dimensions)`
-    canvas : (:obj:`matplotlib.figure.Figure`, :obj:`matplotlib.axes.Axes`),
-        The (figure, axis) where all the events will be draw. If :code:`None`
-        is supplied, then plot will be drawn to a fresh set of canvas.
-    title : str, optional
-        The title of the plotted graph. Default is `Trajectory`
-    mark : tuple, optional
-        Marks a particular point with a red crossmark. Useful for marking
-        the optima.
-    designer : :obj:`pyswarms.utils.formatters.Designer`, optional
-        Designer class for custom attributes
-    mesher : :obj:`pyswarms.utils.formatters.Mesher`, optional
-        Mesher class for mesh plots
-    animator : :obj:`pyswarms.utils.formatters.Animator`, optional
-        Animator class for custom animation
-    n_processes : int
-        number of processes to use for parallel mesh point calculation (default: None = no parallelization)
-    **kwargs : dict
-        Keyword arguments that are passed as a keyword argument to
-        :obj:`matplotlib.axes.Axes` plotting function
-
-    Returns
-    -------
-    :obj:`matplotlib.animation.FuncAnimation`
-        The drawn animation that can be saved to mp4 or other
-        third-party tools
-    """
-
-    try:
-        # If no Designer class supplied, use defaults
-        if designer is None:
-            designer = Designer(limits=[(-1, 1), (-1, 1)], label=["x-axis", "y-axis"])
-
-        # If no Animator class supplied, use defaults
-        if animator is None:
-            animator = Animator()
-
-        # If ax is default, then create new plot. Set-up the figure, the
-        # axis, and the plot element that we want to animate
-        if canvas is None:
-            fig, ax = plt.subplots(1, 1, figsize=designer.figsize)
-        else:
-            fig, ax = canvas
-
-        frame_text = ax.text(
-            0.05,
-            0.95,
-            s="",
-            transform=ax.transAxes,
-            horizontalalignment="left",
-            verticalalignment="top",
-        )
-
-        # Get number of iterations
-        n_iters = len(pos_history)
-
-        # Customize plot
-        ax.set_title(title, fontsize=designer.title_fontsize)
-        ax.set_xlabel(designer.label[0], fontsize=designer.text_fontsize)
-        ax.set_ylabel(designer.label[1], fontsize=designer.text_fontsize)
-        ax.set_xlim(designer.limits[0])
-        ax.set_ylim(designer.limits[1])
-
-        # Make a contour map if possible
-        if mesher is not None:
-            (xx, yy, zz) = _mesh(mesher, n_processes=n_processes)
-            ax.contour(xx, yy, zz, levels=mesher.levels)
-
-        # Mark global best if possible
-        if mark is not None:
-            ax.scatter(mark[0], mark[1], color="red", marker="x")
-
-        # Put scatter skeleton
-        plot = ax.scatter(x=[], y=[], c="black", alpha=0.6, **kwargs)
-
-        # Do animation
-        anim = animation.FuncAnimation(
-            fig=fig,
-            func=_animate,
-            frames=range(n_iters),
-            fargs=(pos_history, plot),
-            interval=animator.interval,
-            repeat=animator.repeat,
-            repeat_delay=animator.repeat_delay,
-        )
-    except TypeError:
-        print("Please check your input type")
-        # rep.logger.exception("Please check your input type")
-        raise
-    else:
-        return anim
-
-
-def plot_surface(
-    pos_history,
-    canvas=None,
-    title="Trajectory",
-    designer=None,
-    mesher=None,
-    animator=None,
-    mark=None,
-    n_processes=None,
-    **kwargs
-):
-    """Plot a swarm's trajectory in 3D
-
-    This is useful for plotting the swarm's 2-dimensional position with
-    respect to the objective function. The value in the z-axis is the fitness
-    of the 2D particle when passed to the objective function. When preparing the
-    position history, make sure that the:
-
-    * first column is the position in the x-axis,
-    * second column is the position in the y-axis; and
-    * third column is the fitness of the 2D particle
-
-    The :class:`pyswarms.utils.plotters.formatters.Mesher` class provides a
-    method that prepares this history given a 2D pos history from any
-    optimizer.
-
-    .. code-block:: python
-
-        import pyswarms as ps
-        from pyswarms.utils.functions.single_obj import sphere
-        from pyswarms.utils.plotters import plot_surface
-        from pyswarms.utils.plotters.formatters import Mesher
-
-        # Run optimizer
-        options = {'c1':0.5, 'c2':0.3, 'w':0.9}
-        optimizer = ps.single.GlobalBestPSO(n_particles=10, dimensions=2, options)
-
-        # Prepare position history
-        m = Mesher(func=sphere)
-        pos_history_3d = m.compute_history_3d(optimizer.pos_history)
-
-        # Plot!
-        plot_surface(pos_history_3d)
-
-    Parameters
-    ----------
-    pos_history : numpy.ndarray
-        Position history of the swarm with shape
-        :code:`(iteration, n_particles, 3)`
-    objective_func : callable
-        The objective function that takes a swarm of shape
-        :code:`(n_particles, 2)` and returns a fitness array
-        of :code:`(n_particles, )`
-    canvas : (:obj:`matplotlib.figure.Figure`, :obj:`matplotlib.axes.Axes`),
-        The (figure, axis) where all the events will be draw. If :code:`None`
-        is supplied, then plot will be drawn to a fresh set of canvas.
-    title : str, optional
-        The title of the plotted graph. Default is `Trajectory`
-    mark : tuple, optional
-        Marks a particular point with a red crossmark. Useful for marking the
-        optima.
-    designer : :obj:`pyswarms.utils.formatters.Designer`, optional
-        Designer class for custom attributes
-    mesher : :obj:`pyswarms.utils.formatters.Mesher`, optional
-        Mesher class for mesh plots
-    animator : :obj:`pyswarms.utils.formatters.Animator`, optional
-        Animator class for custom animation
-    n_processes : int
-        number of processes to use for parallel mesh point calculation (default: None = no parallelization)
-    **kwargs : dict
-        Keyword arguments that are passed as a keyword argument to
-        :class:`matplotlib.axes.Axes` plotting function
-
-    Returns
-    -------
-    :class:`matplotlib.animation.FuncAnimation`
-        The drawn animation that can be saved to mp4 or other
-        third-party tools
-    """
-    try:
-        # If no Designer class supplied, use defaults
-        if designer is None:
-            designer = Designer(
-                limits=[(-1, 1), (-1, 1), (-1, 1)],
-                label=["x-axis", "y-axis", "z-axis"],
-                colormap=cm.viridis,
-            )
-
-        # If no Animator class supplied, use defaults
-        if animator is None:
-            animator = Animator()
-
-        # Get number of iterations
-        # If ax is default, then create new plot. Set-up the figure, the
-        # axis, and the plot element that we want to animate
-        if canvas is None:
-            fig = plt.figure(figsize=designer.figsize)
-        else:
-            fig, ax = canvas
-
-        # Initialize 3D-axis
-        ax = plt.axes(projection="3d")  # Axes3D(fig)
-        ax.grid()
-
-        frame_text = ax.text(
-            0.05 * designer.limits[0][0],
-            0.95 * designer.limits[1][1],
-            z=0.95 * designer.limits[2][1],
-            s="",
-            transform=ax.transAxes,
-            horizontalalignment="left",
-            verticalalignment="top",
-        )
-
-        n_iters = len(pos_history)
-
-        # Customize plot
-        ax.set_title(title, fontsize=designer.title_fontsize)
-        ax.set_xlabel(designer.label[0], fontsize=designer.text_fontsize)
-        ax.set_ylabel(designer.label[1], fontsize=designer.text_fontsize)
-        ax.set_zlabel(designer.label[2], fontsize=designer.text_fontsize)
-        ax.set_xlim(designer.limits[0])
-        ax.set_ylim(designer.limits[1])
-        ax.set_zlim(designer.limits[2])
-
-        # Make a contour map if possible
-        if mesher is not None:
-            (xx, yy, zz) = _mesh(mesher, n_processes=n_processes)
-            ax.plot_surface(xx, yy, zz, cmap=designer.colormap, alpha=mesher.alpha)
-
-        # Mark global best if possible
-        if mark is not None:
-            ax.scatter(mark[0], mark[1], mark[2], color="red", marker="x")
-
-        # Put scatter skeleton
-        plot = ax.scatter(xs=[], ys=[], zs=[], c="black", alpha=0.6, **kwargs)
-
-        # Do animation
-        anim = animation.FuncAnimation(
-            fig=fig,
-            func=_animate,
-            frames=range(n_iters),
-            fargs=(pos_history, plot),
-            interval=animator.interval,
-            repeat=animator.repeat,
-            repeat_delay=animator.repeat_delay,
-        )
-    except TypeError:
-        print("Please check your input type")
-        raise
-    else:
-        return anim
-
-=======
     
 # NEW STUFF not in ljvmiranda921 pyswarms plotters.py
->>>>>>> bc2d264b
 
 def plot_summary(
     optimizers,
@@ -757,13 +213,9 @@
     else:
         return anim
 
-<<<<<<< HEAD
-
-=======
     
 
 #override of ljvmiranda921 pyswarms
->>>>>>> bc2d264b
 def _animate(i, data, plot):
     """Helper animation function that is called sequentially
     :class:`matplotlib.animation.FuncAnimation`
@@ -796,34 +248,3 @@
         else:
             plot._offsets3d = current_pos.T
     return (plots,)
-<<<<<<< HEAD
-
-
-def _mesh(mesher, n_processes=None):
-    """Helper function to make a mesh"""
-    xlim = mesher.limits[0]
-    ylim = mesher.limits[1]
-    x = np.arange(xlim[0], xlim[1], mesher.delta)
-    y = np.arange(ylim[0], ylim[1], mesher.delta)
-    xx, yy = np.meshgrid(x, y)
-    xypairs = np.vstack([xx.reshape(-1), yy.reshape(-1)]).T
-
-    # Get z-value
-
-    # Setup Pool of processes for parallel evaluation
-    pool = None if n_processes is None else mp.Pool(n_processes)
-
-    if pool is None:
-        z = mesher.func(xypairs)
-    else:
-        results = pool.map(mesher.func, np.array_split(xypairs, pool._processes))
-        z = np.concatenate(results)
-
-    # Close Pool of Processes
-    if n_processes is not None:
-        pool.close()
-
-    zz = z.reshape(xx.shape)
-    return (xx, yy, zz)
-=======
->>>>>>> bc2d264b
